--- conflicted
+++ resolved
@@ -2,7 +2,6 @@
 
 This repository contains Python simulations inspired by Particle‑Lenia with both interactive and headless (non‑visual) modes. It now includes a modular, JSON‑driven "black‑box" for automated parameter sweeps and a ranking utility for selecting top configurations.
 
-<<<<<<< HEAD
 - Interactive sims (pygame): `simulations/interactive/*.py`
 - Headless sims (programmatic): `simulations/*_headless.py`
 - Baseline experiments: `experiments/experiment_runner.py`
@@ -10,9 +9,6 @@
 - Result ranking: `experiments/rank_results.py`
 - Metrics: `utils/metrics.py`
 - Quick tests: `tests/*.py`
-=======
-These simulations explore **multi-particle interactions**, using **NumPy** and **Pygame** for real-time visualization. This project also supports headless runs for metric logging and parameter exploration.
->>>>>>> 6823fabc
 
 ---
 
@@ -27,7 +23,6 @@
   - Exports ranked CSV and optional Top‑K JSON for re‑runs.
 - Quick validation scripts in `tests/` for smoke, determinism, and metric bounds.
 
-<<<<<<< HEAD
 These additions do not change core simulation logic.
 
 ---
@@ -50,38 +45,6 @@
 python -m pip install -r requirements.txt
 ```
 If you run in a true headless Linux CI and SDL complains, set `SDL_VIDEODRIVER=dummy`.
-=======
-This repository contains Python-based simulations inspired by **Particle Lenia**, an artificial life model originally created by @znah on ObservableHQ. The simulations explore multi-particle interactions and cell-like agents in 2D environments, with a focus on energy dynamics, stability, diversity, and goal-directed behaviors.
-
-## 📂 Project Structure
-```sh
-particle-lenia-thesis/
-├── simulations/
-│ ├── particle_lenia.py # Particle Lenia simulation (continuous particle interactions)
-│ ├── food_hunt_cell.py # Cell simulation that hunts food
-│ ├── food_hunt_cell_headless.py # Headless version for experiments
-├── utils/
-│ └── metrics.py # Functions to compute stability, diversity, goal completion
-├── ExperimentRunner.py # Run experiments with multiple configurations
-├── results/ # CSV results of headless experiments
-└── README.md
-```
-
----
-
-## 🔬 Features
-
-### **Simulations**
-- **ParticleLeniaSimulation** (`simulations/particle_lenia.py`)  
-  Core simulation of autonomous particles interacting via **attraction** and **repulsion**. Supports:
-  - Interactive visualization via Pygame.
-  - Headless runs for logging energy and metrics.
-
-### **Metrics** (`utils/metrics.py`)
-- **Stability score:** Measures how stable the particle configuration is over time.  
-- **Diversity score:** Measures the spatial spread of particles.  
-- **Goal completion:** Fraction of particles near a predefined goal.  
->>>>>>> 6823fabc
 
 ### **Experiments** (`experiments/experiment_runner.py`)
 - Run multiple parameter configurations without Pygame.
@@ -190,7 +153,6 @@
 
 ---
 
-<<<<<<< HEAD
 ## Rank results by objective
 Create a ranked CSV and optional Top‑K JSON for re‑runs.
 
@@ -228,16 +190,6 @@
 - Smoke: both headless sims run, shapes and metrics are sane.
 - Determinism: same config + seed → identical results.
 - Metric bounds: diversity ≥ 0, goal completion in [0,1], stability finite.
-=======
-## 🎮 Running the Simulations
-
-### Interactive Visualization
-Run the main simulation with Pygame:
-
-```sh
-python simulations/particle_lenia.py
-```
->>>>>>> 6823fabc
 
 ## 🚀 Running Experiments (Headless)
 - We provide an **ExperimentRunner** to run multiple simulations without visualization and log metrics for analysis.
@@ -302,26 +254,11 @@
   
 ---
 
-<<<<<<< HEAD
 ## Repeatability: how it works
 - Deterministic seeding: the Random Search CLI uses a base `--seed`; trial `t` runs with `seed + t` so sampling and simulation are deterministic.
 - Logged configuration: every row in the CSV includes the exact `config` JSON used (canonical keys), plus `simulation`, `seed`, `steps`, and `elapsed_sec`.
 - Fixed steps and mode: `--steps` and `--mode/--modes` are stored with results to pin down the execution context.
 - Stable API: headless sims expose `run_headless(steps)` and `get_state()` so trials can be reproduced programmatically.
-=======
-## 🔬 My Analysis & Thesis Use
-
-- Run ExperimentRunner.py for multiple configurations.
-
-- Collect CSV metrics (avg_energy, stability, diversity, goal_completion) for each experiment.
-
-- Use the data for plots, tables, and analysis in the thesis.
-
-- Optionally, run individual scripts with Pygame to visualize particle dynamics.
-
----
-## 🖼️ Preview
->>>>>>> 6823fabc
 
 ## Why repeatability matters
 - Scientific validity: claims and figures in your thesis can be reproduced on another machine.
